--- conflicted
+++ resolved
@@ -601,15 +601,6 @@
         super().__init__(rate_curve, start_date, end_date, paiement_freq, currency, day_count, rolling_conv, discounting_curve, notional, spread, format, interpol, exchange_notional)
 
         self.float_leg = FloatLeg(rate_curve, start_date, end_date, paiement_freq, currency, day_count, rolling_conv, discounting_curve, notional, spread, format, interpol, exchange_notional)
-<<<<<<< HEAD
-        
-        # Create a fixed rate curve for the FixedLeg
-        #self.fixed_rate = self.calculate_fixed_rate()
-        #self._rate_curve_fixed=rate_curve.deep_copy(self.fixed_rate)
-        #self.fixed_leg = FixedLeg(self._rate_curve_fixed, start_date, end_date, paiement_freq, currency, day_count, rolling_conv, discounting_curve, notional,spread, format, "Flat", exchange_notional)
-
-=======
->>>>>>> 3191b9ae
 
     def calculate_fixed_rate(self) -> float:
         """
