from constants import CONVENTION_DAY_COUNT, TYPE_INTERPOL, INITIAL_RATE, IMPLIED_VOL_METHODS, SOLVER_METHOD, SVI_SOLVER_METHOD, INITIAL_SVI, OPTIONS_SOLVER_SVI

from datetime import datetime as dt
from datetime import timedelta
from dateutil.relativedelta import relativedelta
import holidays
import pandas as pd
import numpy as np
from scipy.optimize import fsolve, minimize
import matplotlib.pyplot as plt
from sklearn.linear_model import LinearRegression

from functions import optimize_nelson_siegel,nelson_siegel
#-------------------------------------------------------------------------------------------------------
#----------------------------Script pour implémenter les classes utilitaires----------------------------
#-------------------------------------------------------------------------------------------------------

#Maturity handler :: convention, format, rolling convention, market -> year fraction
class Maturity_handler:
    """
    Classe pour gérer les différents problèmes de maturités -> renvoie une year_fraction
    
    Input: 
        - une convention de day count (30/360, etc) en string
        - un format de date (%d/%m/%Y = 01/01/2025)
        - une rolling convention = comment on gère les jours de marchés fermés (Modified Following, etc)
        - un marché (UE = XECB, US = XNYS, Brésil/Lattam = BVMF, UK = IFEU), (ce n'est pas optimal car pas sur que les jours fériés soient corrects, il faudrait une fonction bloomberg, mais inaccessible hors de l'université)

    Pour l'utiliser, appeller get_year_fraction, avec en input, une date proche, une date éloignée.
    
    Renvoie un float = nombres d'années, 1.49 = +/- 1 ans et 6 mois (fonction des jours fériés, convention, etc).
    """
    def __init__(self, convention: str, format_date: str, rolling_convention: str, market: str) -> None:
        self.__convention = convention
        self.__format_date = format_date
        self.__rolling_convention = rolling_convention
        self.__market = market
        self.__calendar = self.__get_market_calendar(dt.today()-timedelta(days=100*360), dt.today()+timedelta(days=100*360))
        pass

    def __convention_handler(self, valuation_date, end_date) -> float:
        """Returns the corresponding year_fraction (end_date - valuation_date)
            corresponding to the convention of the handler."""
        d1, m1, y1 = valuation_date.day, valuation_date.month, valuation_date.year
        d2, m2, y2 = end_date.day, end_date.month, end_date.year
        if d1 == 31:
            d1 = 30
        if d2 == 31:
            d2 = 30
        if self.__convention == "30/360":
            return (360*(y2 - y1) + 30 * (m2 - m1) + (d2 - d1))/360
        elif self.__convention == "Act/360":
            delta_days  = (end_date - valuation_date).days
            return delta_days/360
        elif self.__convention == "Act/365":
            delta_days  = (end_date - valuation_date).days
            return delta_days/365
        elif self.__convention == "Act/Act":
            days_count = 0
            current_date = valuation_date
            while current_date < end_date:
                year_end = dt(current_date.year, 12, 31)
                if year_end > end_date:
                    year_end = end_date
                days_in_year = (dt(current_date.year, 12, 31) - dt(current_date.year, 1, 1)).days + 1
                days_count += (year_end - current_date).days / days_in_year
                current_date = year_end + timedelta(days=1)
            return days_count
        else:
            raise ValueError(f"Entered Convention: {self.__convention} is not handled ! (30/360, Act/360, Act/365, Act/Act)")

    def __get_market_calendar(self, start_date, end_date):
        try:
            return holidays.financial_holidays(market=self.__market, years=(range(start_date.year, end_date.year)))
        except:
            raise ValueError(f"Error calendar: {self.__market} is not supported Choose (XECB, IFEU, XNYS, BVMF)")
        pass
        
    def __get_next_day(self, date):
        while date.weekday() >= 5 or date in self.__calendar:
            date += timedelta(days=1)
        return date
    
    def __get_previous_day(self, date):
        while date.weekday() >= 5 or date in self.__calendar:
            date -= timedelta(days=1)
        return date

    def __apply_rolling_convention(self, date):
        if self.__rolling_convention == "Following":
            return self.__get_next_day(date)
        
        elif self.__rolling_convention == "Modified Following":
            new_date = self.__get_next_day(date)
            if new_date.month != date.month:
                return self.__get_previous_day(date)
            else:
                return new_date
            
        elif self.__rolling_convention == "Preceding":
            return self.__get_previous_day(date)
        
        elif self.__rolling_convention == "Modified Preceding":
            new_date = self.__get_previous_day(date)
            if new_date.month != date.month:
                return self.__get_next_day(date)
            else:
                return new_date
        else:
            raise ValueError(f"Rolling Convention {self.__rolling_convention} is not supported ! Choose: Following, Modified Following, Preceding, Modified Preceding")

    def get_year_fraction(self, valuation_date, end_date) -> float:
        """Takes valuatio_date and end_date as strings, convert to datetime
            :: returns year_fraction (float) depending on the self.__convention"""
        #If dates arrives in the strings
        if type(valuation_date) == str:
            valuation_date = dt.strptime(valuation_date, self.__format_date)
        if type(end_date) == str:
            end_date = dt.strptime(end_date, self.__format_date)

        #We need to get the real "openned days" of the market (calendars) = Modified Following, etc.    
        if valuation_date.weekday()>=5 or valuation_date in self.__calendar:
            valuation_date = self.__apply_rolling_convention(valuation_date)
        if valuation_date.weekday()>=5 or valuation_date in self.__calendar:
            end_date = self.__apply_rolling_convention(end_date)
        return self.__convention_handler(valuation_date, end_date)

#Payment Schedule Handler:: first date of the schedule, last date of the schedule, periodicity of dates between, date format.
class PaymentScheduleHandler:
    """
    Classe pour générer des échéanciers de paiements entre une date de départ et une date de fin
    
    Inputs: 
        - valuation_date: date de départ (exemple: aujourd'hui ou t+2 = convention de marché)
        - end_date: dernière date de l'échéancier = date du dernier paiement
        - periodicity: temps entre deux paiements (monthly, quaterly, semi-annually, annually)
        - date_format: format d'input pour les valuation_date et end_date (exemple: %d/%m/%Y)

    utilisation: créer un payement scheduler avec les inputs, appeller build_schedule avec les conventions utilisées + marché.
    
    Renvoie un tuple d'échéances intermédiaires (ex:(0.5, 1, 1.5, 2, 2.5, 3) pour 3 ans paiement semi-annuel)
        ajusté aux jours de marchés fermés + convention de calculs.
    """
    def __init__(self, valuation_date: str, end_date: str, periodicity: str, date_format:str) -> None:
        self.__valuation_date = valuation_date
        self.__end_date = end_date
        self.__periodicity = periodicity
        self.__date_format = date_format
        pass

    def build_schedule(self, convention: str, rolling_convention: str, market: str) -> tuple:
        """Takes a start_date, end_date, periodicity 
            :: returns a tuple of year_fractions tuple because read only."""
        self.__valuation_date = dt.strptime(self.__valuation_date, self.__date_format)
        self.__end_date = dt.strptime(self.__end_date, self.__date_format)
        list_dates = self.__get_intermediary_dates()

        maturityhandler = Maturity_handler(convention, self.__date_format, rolling_convention, market)

        list_year_fractions = []
        #If we need the "t" corresponding to the first date/start date of the product (t=0), adjust list_dates[1:] to list_dates[0:]
        for date in list_dates[1:]:
            list_year_fractions.append(maturityhandler.get_year_fraction(list_dates[0], date))
        return list(list_year_fractions)

    def __get_intermediary_dates(self) -> list:
        """Build a dates list with all intermediary dates between start and end based on periodicity."""
        """Supported periodicity: monthly, quaterly, semi-annually, annually."""
        list_dates = [self.__valuation_date]
        count_date = self.__valuation_date
       
        while count_date < self.__end_date-relativedelta(months=1):
            if self.__periodicity == "monthly":
                count_date += relativedelta(months=1)
                list_dates.append(count_date)
            elif self.__periodicity == "quaterly":
                count_date += relativedelta(months=3)
                list_dates.append(count_date)
            elif self.__periodicity == "semi-annually":
                count_date += relativedelta(months=6)
                list_dates.append(count_date)
            elif self.__periodicity == "annually":
                count_date += relativedelta(years=1)
                list_dates.append(count_date)
            elif self.__periodicity == "none":
                count_date = self.__end_date
                list_dates.append(count_date)
            else:
                raise ValueError(f"Entered periodicity {self.__periodicity} is not supported. Supported periodicity: monthly, quaterly, semi-annually, annually, none.")
        
        list_dates.append(self.__end_date)
        return list_dates
        
#Classe de rate et courbe de taux
class Rates_curve:
    """
    Classe pour gérer les courbes de taux, interpoler, calculer les taux forward, shift de courbe, etc.

    Inputs:
        - path_rate: path du fichier csv contenant les taux
        - flat_rate: taux fixe à appliquer si besoin (optionnel, utilisé pour les courbes flats)

    Utilisation:
        - get_data_rate: retourne les données de la courbe de taux
        - year_fraction_data: ajoute une colonne Year_fraction à la dataframe des taux
        - attribute_rates_curve: ajoute les maturités des produits à la courbe de taux
        - linear_interpol: interpole les taux de la courbe de taux
        - quadratic_interpol: interpole les taux de la courbe de taux
        - Nelson_Siegel_interpol: interpole les taux de la courbe de taux
        - flat_rate: applique un taux fixe à la courbe de taux
        - forward_rate: calcule les taux forward de la courbe de taux
        - create_product_rate_curve: crée une courbe de taux pour un produit donné
        - shift_curve: shift la courbe de taux

    Renvoie la courbe de taux pour un produit donné.
    """
    def __init__(self, path_rate:str, flat_rate:float= None, method:str=None):
        self.__path_rate = path_rate
        self.__flat_rate = flat_rate
        self.__method = method
        self.__data_rate = pd.read_csv(path_rate,sep=";") #Only CSV reader supported for now. No link to external sources developped (not required + not pratical for student's dev).
        self.curve_rate_product = None
        pass

    def get_data_rate(self):
        """
        Fonction pour renvoyer les données de la courbe de taux (depuis un csv).
        """
        return self.__data_rate

    def year_fraction_data(self,convention: str=CONVENTION_DAY_COUNT) -> pd.DataFrame:
        """
        Fonction pour ajouter une colonne Year_fraction à la dataframe des taux.

        Input:
        - convention: convention de calcul de la year_fraction (30/360, 30/365, etc)
        """
        factor_map = {'D': 1, 'W': 7, 'M': 30, 'Y': convention}
        self.__data_rate['Year_fraction'] = self.__data_rate['Pillar'].str[:-1].astype(float) * self.__data_rate['Pillar'].str[-1].map(factor_map) / convention
        self.__data_rate['Year_fraction'] = self.__data_rate['Year_fraction'].round(6)
        return self.__data_rate

    def attribute_rates_curve(self,product_year_fraction: list) -> pd.DataFrame:
        """
        Fonction pour ajouter les maturités des produits à la courbe de taux.

        Input:
        - product_year_fraction: liste des maturités des produits
        """
        df= pd.DataFrame({"Year_fraction": product_year_fraction})
        df["Year_fraction"]=df["Year_fraction"].round(6)
        df = df[~df["Year_fraction"].isin(self.year_fraction_data(360)["Year_fraction"])]
        self.__data_rate = pd.merge(self.year_fraction_data(360),df,how='outer')
        self.__data_rate = self.__data_rate.sort_values(by='Year_fraction').reset_index(drop=True)
        return self.__data_rate

    def linear_interpol(self,product_year_fraction: list) -> pd.DataFrame:
        """
        Fonction pour interpoler les taux de la courbe de taux -> méthode linéaire.
        """
        self.__data_rate = self.attribute_rates_curve(product_year_fraction)
        self.__data_rate["Rate"] = self.__data_rate["Rate"].interpolate(method='linear')
        return self.__data_rate
    
    def quadratic_interpol(self,product_year_fraction: list) -> pd.DataFrame:
        """
        Fonction pour interpoler les taux de la courbe de taux -> méthode quadratic.
        """
        self.__data_rate = self.attribute_rates_curve(product_year_fraction)
        self.__data_rate["Rate"] = self.__data_rate["Rate"].interpolate(method='quadratic')
        return self.__data_rate

    def Nelson_Siegel_interpol(self,convention,product_year_fraction:list) -> pd.DataFrame:
        """
        Fonction pour interpoler les taux de la courbe de taux -> méthode Nelson-Siegel.
        """
        self.__data_rate = self.year_fraction_data(convention)
        Nelson_param = optimize_nelson_siegel(self.__data_rate["Year_fraction"],self.__data_rate["Rate"])
        self.__data_rate = self.attribute_rates_curve(product_year_fraction)
        for rates in self.__data_rate["Year_fraction"]:
            if self.__data_rate.loc[self.__data_rate["Year_fraction"]==rates,"Rate"].isna().any():
                self.__data_rate.loc[self.__data_rate["Year_fraction"]==rates,"Rate"] = nelson_siegel(rates, Nelson_param[0], Nelson_param[1], Nelson_param[2], Nelson_param[3])
        return self.__data_rate

    def flat_rate(self,product_year_fraction: list) -> pd.DataFrame:
        """
        Fonction pour construire une courbe un taux fixe.
        """
        self.__data_rate = self.attribute_rates_curve(product_year_fraction)
        self.__data_rate["Rate"] = self.__flat_rate
        return self.__data_rate

    def forward_rate(self,product_year_fraction:list, type_interpol:str=TYPE_INTERPOL) -> pd.DataFrame:
        """
        Fonction pour calculer les taux forward de la courbe de taux.

        Input:
        - product_year_fraction: liste des maturités des produits
        - type_interpol: type d'interpolation à utiliser pour la courbe de taux (Linear, Quadratic, Nelson_Siegel, Flat)
        """
        if type_interpol == "Linear":
            self.__data_rate = self.linear_interpol(product_year_fraction)
        if type_interpol == "Quadratic":
            self.__data_rate = self.quadratic_interpol(product_year_fraction)
        if type_interpol == "Nelson_Siegel":
            self.__data_rate = self.Nelson_Siegel_interpol(360,product_year_fraction)
        if type_interpol == "Flat":
            self.__data_rate = self.flat_rate(product_year_fraction)
        for i in range(len(self.__data_rate) - 1):
            year_fraction = self.__data_rate["Year_fraction"].iloc[i]
            next_year_fraction = self.__data_rate["Year_fraction"].iloc[i + 1]
            rate = self.__data_rate["Rate"].iloc[i]
            next_rate = self.__data_rate["Rate"].iloc[i + 1]
            self.__data_rate.at[i+1, "Forward_rate"] = ((((1 + next_rate) ** next_year_fraction) / ((1 + rate) ** year_fraction)) ** (1 / (next_year_fraction - year_fraction))) - 1
        return self.__data_rate
    
    def create_product_rate_curve(self,product_year_fraction: list, type_interpol:str=TYPE_INTERPOL) -> pd.DataFrame:
        """
        Fonction pour créer une courbe de taux pour un produit donné.

        Input:
        - product_year_fraction: liste des maturités des produits
        - type_interpol: type d'interpolation à utiliser pour la courbe de taux (Linear, Quadratic, Nelson_Siegel, Flat)
        """
        self.__data_rate = self.forward_rate(product_year_fraction,type_interpol)
        self.__data_rate = self.__data_rate[self.__data_rate["Year_fraction"].isin(product_year_fraction)]

        return self.__data_rate
    
    def shift_curve(self, shift:dict, type_interpol:str=TYPE_INTERPOL):
        """
        Fonction pour shifter la courbe des taux, possibilité d'utiliser un shift linéaire ou non.
        Input:
        - shift: dictionnaire avec les clés = maturité des produits à shifter, valeurs = shift à appliquer pour chaque maturités
        - type_interpol: type d'interpolation à utiliser pour la courbe de taux (Linear, Quadratic, Nelson_Siegel, Flat)
        """
        product_year_fraction = shift.keys()
        self.__data_rate = self.create_product_rate_curve(product_year_fraction,type_interpol)
        self.__data_rate['Rate']+=self.__data_rate['Year_fraction'].map(shift)
        self.__data_rate = self.create_product_rate_curve(product_year_fraction,type_interpol)
        pass

    def deep_copy(self,flat_rate:float=None):
        return Rates_curve(self.__path_rate,flat_rate)
    
    def change_rate(self,product_year_fraction: list, fixed_rate, type_interpol = TYPE_INTERPOL) -> pd.DataFrame:
        self.__data_rate = self.create_product_rate_curve(product_year_fraction,type_interpol)
        self.__data_rate['Rate']= fixed_rate
        return self.__data_rate
    
    def return_data_frame(self):
        return self.__data_rate

    def Vasicek_volatility(self,curve_df,n_simulations) -> pd.DataFrame:
        """
        Fonction pour calculer la volatilité de la courbe de taux selon le modèle de Vasicek.
        """
        np.random.seed(123456)  # pour reproductibilité

        # Préparation des données
        r_t = curve_df["Rate"].values[:-1] / 100  # convertir en proportion
        r_t_dt = curve_df["Rate"].values[1:] / 100

        # Régression linéaire pour estimer alpha et beta
        X = r_t.reshape(-1, 1)
        y = r_t_dt - r_t
        model = LinearRegression().fit(X, y)
        alpha = model.coef_[0]
        beta = model.intercept_
        y_pred = model.predict(X)
        residuals = y - y_pred
        final_sigma = np.std(residuals)  # Volatilité empirique

        t = curve_df["Year_fraction"].values
        n_steps = len(t)

        # On recrée le vecteur de pas de temps (avec 0 pour le premier)
        delta_t_full = curve_df["Year_fraction"].diff().fillna(0.0).values

        # Estimation de k et theta
        k = -alpha/delta_t_full[1]
        theta = beta / k

        # Simulation de la courbe selon l'équation de Vasicek
        n_steps = len(curve_df)
        all_simulated_rates = np.zeros((n_simulations, n_steps))

        # Simulation de la courbe selon l'équation de Vasicek
        n_steps = len(curve_df)
        rates_simulated = np.zeros(n_steps)
        rates_simulated[0] = curve_df["Rate"].iloc[0] / 100  # point de départ

        for sim in range(n_simulations):
            rates_simulated = np.zeros(n_steps)
            rates_simulated[0] = curve_df["Rate"].iloc[0] / 100  # point de départ

            for i in range(1, n_steps):
                dt = delta_t_full[i]
                epsilon = np.random.normal(0, 1)
                r_prev = rates_simulated[i - 1]
                r_next = r_prev + k * (theta - r_prev) * dt + final_sigma * np.sqrt(dt) * epsilon
                rates_simulated[i] = r_next

            all_simulated_rates[sim] = rates_simulated

        '''# Tracé des simulations
        plt.figure(figsize=(10, 5))
        plt.plot(curve_df["Year_fraction"], curve_df["Rate"], label="Courbe observée", marker="o")
        for sim in range(n_simulations):
            plt.plot(curve_df["Year_fraction"], all_simulated_rates[sim] * 100, label=f"Simulation {sim + 1}", linestyle='--')
        plt.xlabel("Maturité (années)")
        plt.ylabel("Taux (%)")
        plt.title("Simulation de la courbe de taux - Modèle de Vasicek")
        plt.grid(True)
        plt.tight_layout()
        plt.show()'''

        # Retourner la volatilité et les courbes simulées
        return final_sigma, pd.DataFrame(all_simulated_rates * 100, columns=curve_df["Year_fraction"])

<<<<<<< HEAD
        return k#, theta J'ai fais sauter theta car il n'a pas de définition au dessus, et fais sauter l'ensemble des tests sinon.
=======
>>>>>>> 70252086

#Classe de recherche de la volatilité implicite
class ImpliedVolatilityFinder:
    """
    Class to find implied volatility on markets via BSM Model and different methods.
    Supported methods: Dichotomy, Optimization, Newton-Raphson.

    Inputs:
    - model: Model used for options pricing (we advise BSM for fast executions).
    - option: Option object to be used for pricing.
    - price: Market Price of the option.
    - method: Method to be used for finding implied volatility (Dichotomy, Optimization, Newton-Raphson).
    - tolerance: Tolerance for the solver.
    - nb_iter: Max iterations for the solver.
    - bounds: Bounds for the solver (volatility).
    - starting_point: Starting point for the solver (volatility).
    - spot: Spot price of the underlying asset.
    """
    def __init__(self, model, option, price:float, method:str, tolerance:float, nb_iter:float, bounds:tuple, starting_point:float, spot:float) -> None:
        self._model=model
        self._option = option
        self._price = price
        self._method = method
        self._spot=spot

        self._tolerance = tolerance
        self._nb_iter = nb_iter
        self._bounds = bounds
        self._starting_point = starting_point

    def find_implied_volatility(self):
        try:
            method = IMPLIED_VOL_METHODS[self._method]
            return getattr(self, method)
        except KeyError:
            raise ValueError(f"Method {self._method} is not supported. Choose: {list(IMPLIED_VOL_METHODS.keys())}")
    
    @property
    def _dichotomy(self) -> float:
        """
        Find the implied volatility using the dichotomy method.
        """
        fct_vol=lambda volatility:self._model(self._option, volatility)
        low, high = self._bounds[0], self._bounds[1] 
        for _ in range(self._nb_iter):
            mid = (low+high)/2
            price = fct_vol(mid).price(self._spot)

            if abs(price - self._price) < self._tolerance:
                return mid
            elif price > self._price:
                high=mid
            else:
                low=mid
        return None

    @property
    def _optimization(self) -> float:
        """
        Find the implied volatility using optimization method.
        """
        fct_vol=lambda volatility:self._model(self._option, volatility)

        #Objective function:
        def objective(vol) -> float:
            price = fct_vol(vol[0]).price(self._spot)
            return (self._price - price)**2
        
        result = minimize(objective, self._starting_point, bounds=[self._bounds], method=SOLVER_METHOD, tol=self._tolerance, options={'maxfun': self._nb_iter})
        if result.success and result["fun"]<self._tolerance and result.x[0]!=self._starting_point:
            return result.x[0]
        else:
            if self._starting_point != 1.0:
                self._starting_point=1.0
                return self.__optimization
            else:
                print(f"Optimization failed. Method: {self._method}, Tolerance: {self._tolerance}, Max Iterations: {self._nb_iter}, Bounds: {self._bounds}, Starting Point: {self._starting_point}")
                return None
    
    @property
    def _newton_raphson(self) -> float:
        """
        Find the implied volatility using Newton-Raphson method.
        """
        loc_vol = self._starting_point
        fct_vol=lambda volatility:self._model(self._option, volatility)

        for _ in range(self._nb_iter):
            valo=fct_vol(loc_vol)
            price = valo.price(self._spot)
            vega = valo.vega(self._spot)

            if vega == 0:
                if self._starting_point<1.0:
                    self._starting_point+=0.1
                    return self._newton_raphson
                print("Zero Vega, cannot find implied volatility.")
                return None

            diff = price - self._price
            if abs(diff) < self._tolerance:
                return loc_vol
            loc_vol -= diff / vega

        print(f"Optimization failed. Method: {self._method}, Tolerance: {self._tolerance}, Max Iterations: {self._nb_iter}, Starting Point: {self._starting_point}")
        return None
        
#Classe pour trouver la volatilité paramétrique (vol fonction du strike)
class SVIParamsFinder:
    """
    Class to find SVI parameters on markets via SVI Model.

    Input:
    - model: Model used for options pricing (we advise BSM for fast executions).
    - vector_options: List of options to be used for pricing.
    - vector_prices: List of market prices of the options.
    - method_implied_vol: Method to be used for finding implied volatility (Dichotomy, Optimization, Newton-Raphson).
    - vector_spots: List of spot prices of the underlying assets.
    - tolerance: Tolerance for the solver.
    - nb_iter: Max iterations for the solver.
    - bounds: Bounds for the solver (volatility).
    - starting_point: Starting point for the solver (volatility).
    """
    def __init__(self, model, vector_options:list, vector_prices:list, method_implied_vol:str, spot:float, tolerance:float, nb_iter:float, bounds:tuple, starting_point:float, initial_svi:list=INITIAL_SVI, svi_method:str=SVI_SOLVER_METHOD) -> None:
        self._model=model
        self._options = vector_options
        self._prices = vector_prices
        self._market_prices = np.array(self._prices)
        self.T = self._options[0].T
        self._spot=spot

        self._method = method_implied_vol
        self._tolerance = tolerance
        self._nb_iter = nb_iter
        self._bounds = bounds
        self._starting_point = starting_point
        self._initial_svi = initial_svi
        self._svi_method=svi_method
        
        self.vector_implied_vol = self.__calculate_implied_vols()
    
    def __calculate_implied_vols(self) -> list:
        try:
            vols = []
            for i in range(len(self._options)):
                finder = ImpliedVolatilityFinder(self._model, self._options[i], self._prices[i], self._method, self._tolerance, self._nb_iter, self._bounds, self._starting_point, self._spot)
                vols.append(finder.find_implied_volatility())
            return vols
        except KeyError:
            raise ValueError("Error while calculating implied volatilities !")
    
    def find_svi_parameters(self):
        """
        Find SVI parameters for the given options matrice.
        """

        fct_vi=lambda a,b,p,m,s,k: a + b * (p * (k - m) + np.sqrt((k - m)**2 + s**2))
        fct_valo=lambda option, svi_vol: self._model(option, svi_vol)

        def objective(params)->float:
            a,b,p,m,s = params
            k_vec = np.array([np.log(option._strike/self._spot) for option in self._options])
            w_vec = fct_vi(a,b,p,m,s,k_vec)
            svi_vols = np.sqrt(w_vec/self.T)
            prices = [fct_valo(option, svi_vol).price(self._spot) for option, svi_vol in zip(self._options, svi_vols)]
            
            return np.sum(((prices - self._market_prices))**2)

        def param_constraint(params)-> float:
            a,b,p,m,s = params
            return a + b*s*np.sqrt(1+p**2)

        def check_params(params):
            a,b,p,m,s = params
            k_vec = np.array([np.log(option._strike/self._spot) for option in self._options])
            w_vec = fct_vi(a,b,p,m,s,k_vec)
            result = np.all(w_vec>0)
            return result

        def new_initial(bounds):
            perturbation = np.ones(len(self._initial_svi)) * np.random.uniform(-5,5)
            new_svi = self._initial_svi*perturbation
            for i in range(len(self._initial_svi)):
                if bounds[i][1] == None:
                    bounds[i][1] = 1000000
                if bounds[i][0] == None:    
                    bounds[i][0] = -1000000
            if all(new_svi[i] < bounds[i][1] and new_svi[i] > bounds[i][0] for i in range(len(self._initial_svi))):
                return new_svi
            else:
                return new_initial(bounds)

        counstraits=({'type': 'ineq','fun':param_constraint},)
        #bounds for (a,b,p,m,sigma)
        bounds = [[-5,5], [1e-12,5], [-0.999999, 0.999999], [-5,5], self._bounds]#for sigma self._bounds
        result = minimize(objective, x0=self._initial_svi, bounds=bounds, method=self._svi_method, constraints=counstraits, options=OPTIONS_SOLVER_SVI)
        count=1
        if result.success and check_params(result.x) == True and result["fun"]<50:
            return result.x
        elif count < 10:
            count +=1
            self._initial_svi = new_initial(bounds)
            return self.find_svi_parameters()
        else:
            print(f"Optimization failed. Method: {self._method}, Tolerance: {self._tolerance}, Max Iterations: {count}, Bounds: {self._bounds}, Starting Point: {self._starting_point}")
            return None

#Rates diffusion models: Vasicek, CIR, Hull-White(1F), HJM, Libor

#Price diffision models: Mouvement Brownien, (Jump Diffusion, Diffusion Stochastique what are those ?) + besoin de prise en compte des divs

#Helper to get the market from the currency.
def get_market(currency):
    if currency == "EUR":
        return "XECB"
    elif currency == "USD":
        return "XNYS"
    elif currency == "GBP":
        return "IFEU"
    elif currency == "BRL":
        return "BVMF"
    else:
        raise ValueError(f"Currency {currency} is not supported ! Choose: EUR, USD, GBP, BRL")

#Helper to calculate the yield of a fixed-income product.
def calculate_yield(cashflows: dict, market_price:float, initial_rate:float=INITIAL_RATE):
    """
    Solve for Yield to Maturity (YTM) given a dictionary of cashflows.
    
    :param cashflows: Dictionary where keys are time in years and values are cashflows.
    :param initial_rate: Initial guess for YTM.
    :return: Yield to Maturity (YTM)
    """
    def ytm(y):
        return sum([cf["NPV"] / (1 + y) ** t for t, cf in cashflows.items()]) - market_price
    
    ytm_solution = fsolve(ytm, initial_rate)[0]
    return ytm_solution*100<|MERGE_RESOLUTION|>--- conflicted
+++ resolved
@@ -418,10 +418,7 @@
         # Retourner la volatilité et les courbes simulées
         return final_sigma, pd.DataFrame(all_simulated_rates * 100, columns=curve_df["Year_fraction"])
 
-<<<<<<< HEAD
         return k#, theta J'ai fais sauter theta car il n'a pas de définition au dessus, et fais sauter l'ensemble des tests sinon.
-=======
->>>>>>> 70252086
 
 #Classe de recherche de la volatilité implicite
 class ImpliedVolatilityFinder:
